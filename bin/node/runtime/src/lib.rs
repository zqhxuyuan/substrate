--- conflicted
+++ resolved
@@ -83,12 +83,9 @@
 	// and set impl_version to 0. If only runtime
 	// implementation changes and behavior does not, then leave spec_version as
 	// is and increment impl_version.
-	spec_version: 241,
-<<<<<<< HEAD
+	spec_version: 242,
 	impl_version: 1,
-=======
 	impl_version: 0,
->>>>>>> 419bec40
 	apis: RUNTIME_API_VERSIONS,
 };
 
