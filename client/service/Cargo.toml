--- conflicted
+++ resolved
@@ -81,16 +81,9 @@
 directories = "2.0.2"
 
 [dev-dependencies]
-<<<<<<< HEAD
-substrate-test-runtime-client = { version = "2.0.0-rc5", path = "../../test-utils/runtime/client" }
-sp-consensus-babe = { version = "0.8.0-rc5", path = "../../primitives/consensus/babe" }
-grandpa = { version = "0.8.0-rc5", package = "sc-finality-grandpa", path = "../finality/grandpa" }
-grandpa-primitives = { version = "2.0.0-rc5", package = "sp-finality-grandpa", path = "../../primitives/finality-grandpa" }
-=======
 substrate-test-runtime-client = { version = "2.0.0-rc6", path = "../../test-utils/runtime/client" }
 sp-consensus-babe = { version = "0.8.0-rc6", path = "../../primitives/consensus/babe" }
-grandpa = { version = "0.8.0-rc6", package = "sc-finality-grandpa", path = "../finality-grandpa" }
+grandpa = { version = "0.8.0-rc6", package = "sc-finality-grandpa", path = "../finality/grandpa" }
 grandpa-primitives = { version = "2.0.0-rc6", package = "sp-finality-grandpa", path = "../../primitives/finality-grandpa" }
->>>>>>> dfe2871b
 tokio = { version = "0.2", default-features = false }
 async-std = { version = "1.6", default-features = false }