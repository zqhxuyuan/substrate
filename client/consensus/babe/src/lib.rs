// This file is part of Substrate.

// Copyright (C) 2019-2021 Parity Technologies (UK) Ltd.
// SPDX-License-Identifier: GPL-3.0-or-later WITH Classpath-exception-2.0

// This program is free software: you can redistribute it and/or modify
// it under the terms of the GNU General Public License as published by
// the Free Software Foundation, either version 3 of the License, or
// (at your option) any later version.

// This program is distributed in the hope that it will be useful,
// but WITHOUT ANY WARRANTY; without even the implied warranty of
// MERCHANTABILITY or FITNESS FOR A PARTICULAR PURPOSE. See the
// GNU General Public License for more details.

// You should have received a copy of the GNU General Public License
// along with this program. If not, see <https://www.gnu.org/licenses/>.

//! # BABE (Blind Assignment for Blockchain Extension)
//!
//! BABE is a slot-based block production mechanism which uses a VRF PRNG to
//! randomly perform the slot allocation. On every slot, all the authorities
//! generate a new random number with the VRF function and if it is lower than a
//! given threshold (which is proportional to their weight/stake) they have a
//! right to produce a block. The proof of the VRF function execution will be
//! used by other peer to validate the legitimacy of the slot claim.
//!
//! The engine is also responsible for collecting entropy on-chain which will be
//! used to seed the given VRF PRNG. An epoch is a contiguous number of slots
//! under which we will be using the same authority set. During an epoch all VRF
//! outputs produced as a result of block production will be collected on an
//! on-chain randomness pool. Epoch changes are announced one epoch in advance,
//! i.e. when ending epoch N, we announce the parameters (randomness,
//! authorities, etc.) for epoch N+2.
//!
//! Since the slot assignment is randomized, it is possible that a slot is
//! assigned to multiple validators in which case we will have a temporary fork,
//! or that a slot is assigned to no validator in which case no block is
//! produced. Which means that block times are not deterministic.
//!
//! The protocol has a parameter `c` [0, 1] for which `1 - c` is the probability
//! of a slot being empty. The choice of this parameter affects the security of
//! the protocol relating to maximum tolerable network delays.
//!
//! In addition to the VRF-based slot assignment described above, which we will
//! call primary slots, the engine also supports a deterministic secondary slot
//! assignment. Primary slots take precedence over secondary slots, when
//! authoring the node starts by trying to claim a primary slot and falls back
//! to a secondary slot claim attempt. The secondary slot assignment is done
//! by picking the authority at index:
//!
//! `blake2_256(epoch_randomness ++ slot_number) % authorities_len`.
//!
//! The secondary slots supports either a `SecondaryPlain` or `SecondaryVRF`
//! variant. Comparing with `SecondaryPlain` variant, the `SecondaryVRF` variant
//! generates an additional VRF output. The output is not included in beacon
//! randomness, but can be consumed by parachains.
//!
//! The fork choice rule is weight-based, where weight equals the number of
//! primary blocks in the chain. We will pick the heaviest chain (more primary
//! blocks) and will go with the longest one in case of a tie.
//!
//! An in-depth description and analysis of the protocol can be found here:
//! <https://research.web3.foundation/en/latest/polkadot/block-production/Babe.html>

#![forbid(unsafe_code)]
#![warn(missing_docs)]
pub use sp_consensus_babe::{
	BabeApi, ConsensusLog, BABE_ENGINE_ID, BabeEpochConfiguration, BabeGenesisConfiguration,
	AuthorityId, AuthorityPair, AuthoritySignature, BabeAuthorityWeight, VRF_OUTPUT_LENGTH,
	digests::{
		CompatibleDigestItem, NextEpochDescriptor, NextConfigDescriptor, PreDigest,
		PrimaryPreDigest, SecondaryPlainPreDigest,
	},
};
pub use sp_consensus::SyncOracle;
pub use sc_consensus_slots::SlotProportion;
use std::{
	collections::HashMap, sync::Arc, u64, pin::Pin, any::Any, borrow::Cow, convert::TryInto,
	time::Duration,
};
use sp_consensus::{ImportResult, CanAuthorWith, import_queue::BoxJustificationImport};
use sp_core::crypto::Public;
use sp_application_crypto::AppKey;
use sp_keystore::{SyncCryptoStorePtr, SyncCryptoStore};
use sp_runtime::{
	generic::{BlockId, OpaqueDigestItemId}, Justification,
	traits::{Block as BlockT, Header, DigestItemFor, Zero, SaturatedConversion},
};
use sp_api::{ProvideRuntimeApi, NumberFor};
use parking_lot::Mutex;
use sp_inherents::{CreateInherentDataProviders, InherentDataProvider, InherentData};
use sc_telemetry::{telemetry, TelemetryHandle, CONSENSUS_TRACE, CONSENSUS_DEBUG};
use sp_consensus::{
	BlockImport, Environment, Proposer, BlockCheckParams,
	ForkChoiceStrategy, BlockImportParams, BlockOrigin, Error as ConsensusError,
	SelectChain, SlotData, import_queue::{Verifier, BasicQueue, DefaultImportQueue, CacheKeyId},
};
use sp_consensus_babe::inherents::BabeInherentData;
use sc_client_api::{
	backend::AuxStore, BlockchainEvents, ProvideUncles,
};
use sp_block_builder::BlockBuilder as BlockBuilderApi;
use futures::channel::mpsc::{channel, Sender, Receiver};
use futures::channel::oneshot;
use retain_mut::RetainMut;

use futures::prelude::*;
use log::{debug, info, log, trace, warn};
use prometheus_endpoint::Registry;
use sc_consensus_slots::{
	SlotInfo, StorageChanges, CheckedHeader, check_equivocation,
	BackoffAuthoringBlocksStrategy, InherentDataProviderExt,
};
use sc_consensus_epochs::{
	descendent_query, SharedEpochChanges, EpochChangesFor, Epoch as EpochT, ViableEpochDescriptor,
};
use sp_blockchain::{
	Result as ClientResult, Error as ClientError,
	HeaderBackend, ProvideCache, HeaderMetadata
};
use schnorrkel::SignatureError;
use codec::{Encode, Decode};
use sp_api::ApiExt;
use sp_consensus_slots::Slot;

mod verification;
mod migration;

pub mod aux_schema;
pub mod authorship;
#[cfg(test)]
mod tests;

/// BABE epoch information
#[derive(Decode, Encode, PartialEq, Eq, Clone, Debug)]
pub struct Epoch {
	/// The epoch index.
	pub epoch_index: u64,
	/// The starting slot of the epoch.
	pub start_slot: Slot,
	/// The duration of this epoch.
	pub duration: u64,
	/// The authorities and their weights.
	pub authorities: Vec<(AuthorityId, BabeAuthorityWeight)>,
	/// Randomness for this epoch.
	pub randomness: [u8; VRF_OUTPUT_LENGTH],
	/// Configuration of the epoch.
	pub config: BabeEpochConfiguration,
}

impl EpochT for Epoch {
	type NextEpochDescriptor = (NextEpochDescriptor, BabeEpochConfiguration);
	type Slot = Slot;

	fn increment(
		&self,
		(descriptor, config): (NextEpochDescriptor, BabeEpochConfiguration)
	) -> Epoch {
		Epoch {
			epoch_index: self.epoch_index + 1,
			start_slot: self.start_slot + self.duration,
			duration: self.duration,
			authorities: descriptor.authorities,
			randomness: descriptor.randomness,
			config,
		}
	}

	fn start_slot(&self) -> Slot {
		self.start_slot
	}

	fn end_slot(&self) -> Slot {
		self.start_slot + self.duration
	}
}

impl Epoch {
	/// Create the genesis epoch (epoch #0). This is defined to start at the slot of
	/// the first block, so that has to be provided.
	pub fn genesis(
		genesis_config: &BabeGenesisConfiguration,
		slot: Slot,
	) -> Epoch {
		Epoch {
			epoch_index: 0,
			start_slot: slot,
			duration: genesis_config.epoch_length,
			authorities: genesis_config.genesis_authorities.clone(),
			randomness: genesis_config.randomness,
			config: BabeEpochConfiguration {
				c: genesis_config.c,
				allowed_slots: genesis_config.allowed_slots,
			},
		}
	}
}

/// Errors encountered by the babe authorship task.
#[derive(derive_more::Display, Debug)]
pub enum Error<B: BlockT> {
	/// Multiple BABE pre-runtime digests
	#[display(fmt = "Multiple BABE pre-runtime digests, rejecting!")]
	MultiplePreRuntimeDigests,
	/// No BABE pre-runtime digest found
	#[display(fmt = "No BABE pre-runtime digest found")]
	NoPreRuntimeDigest,
	/// Multiple BABE epoch change digests
	#[display(fmt = "Multiple BABE epoch change digests, rejecting!")]
	MultipleEpochChangeDigests,
	/// Multiple BABE config change digests
	#[display(fmt = "Multiple BABE config change digests, rejecting!")]
	MultipleConfigChangeDigests,
	/// Could not extract timestamp and slot
	#[display(fmt = "Could not extract timestamp and slot: {:?}", _0)]
	Extraction(sp_consensus::Error),
	/// Could not fetch epoch
	#[display(fmt = "Could not fetch epoch at {:?}", _0)]
	FetchEpoch(B::Hash),
	/// Header rejected: too far in the future
	#[display(fmt = "Header {:?} rejected: too far in the future", _0)]
	TooFarInFuture(B::Hash),
	/// Parent unavailable. Cannot import
	#[display(fmt = "Parent ({}) of {} unavailable. Cannot import", _0, _1)]
	ParentUnavailable(B::Hash, B::Hash),
	/// Slot number must increase
	#[display(fmt = "Slot number must increase: parent slot: {}, this slot: {}", _0, _1)]
	SlotMustIncrease(Slot, Slot),
	/// Header has a bad seal
	#[display(fmt = "Header {:?} has a bad seal", _0)]
	HeaderBadSeal(B::Hash),
	/// Header is unsealed
	#[display(fmt = "Header {:?} is unsealed", _0)]
	HeaderUnsealed(B::Hash),
	/// Slot author not found
	#[display(fmt = "Slot author not found")]
	SlotAuthorNotFound,
	/// Secondary slot assignments are disabled for the current epoch.
	#[display(fmt = "Secondary slot assignments are disabled for the current epoch.")]
	SecondarySlotAssignmentsDisabled,
	/// Bad signature
	#[display(fmt = "Bad signature on {:?}", _0)]
	BadSignature(B::Hash),
	/// Invalid author: Expected secondary author
	#[display(fmt = "Invalid author: Expected secondary author: {:?}, got: {:?}.", _0, _1)]
	InvalidAuthor(AuthorityId, AuthorityId),
	/// No secondary author expected.
	#[display(fmt = "No secondary author expected.")]
	NoSecondaryAuthorExpected,
	/// VRF verification of block by author failed
	#[display(fmt = "VRF verification of block by author {:?} failed: threshold {} exceeded", _0, _1)]
	VRFVerificationOfBlockFailed(AuthorityId, u128),
	/// VRF verification failed
	#[display(fmt = "VRF verification failed: {:?}", _0)]
	VRFVerificationFailed(SignatureError),
	/// Could not fetch parent header
	#[display(fmt = "Could not fetch parent header: {:?}", _0)]
	FetchParentHeader(sp_blockchain::Error),
	/// Expected epoch change to happen.
	#[display(fmt = "Expected epoch change to happen at {:?}, s{}", _0, _1)]
	ExpectedEpochChange(B::Hash, Slot),
	/// Unexpected config change.
	#[display(fmt = "Unexpected config change")]
	UnexpectedConfigChange,
	/// Unexpected epoch change
	#[display(fmt = "Unexpected epoch change")]
	UnexpectedEpochChange,
	/// Parent block has no associated weight
	#[display(fmt = "Parent block of {} has no associated weight", _0)]
	ParentBlockNoAssociatedWeight(B::Hash),
	/// Check inherents error
	#[display(fmt = "Checking inherents failed: {}", _0)]
	CheckInherents(Box<dyn std::error::Error + Send + Sync>),
	/// Unhandled check inherents error
	#[display(fmt = "Checking inherents unhandled error: {}", "String::from_utf8_lossy(_0)")]
	CheckInherentsUnhandled(sp_inherents::InherentIdentifier),
	/// Client error
	Client(sp_blockchain::Error),
	/// Runtime Api error.
	RuntimeApi(sp_api::ApiError),
	/// Runtime error
	Runtime(sp_inherents::Error),
	/// Fork tree error
	ForkTree(Box<fork_tree::Error<sp_blockchain::Error>>),
}

impl<B: BlockT> std::convert::From<Error<B>> for String {
	fn from(error: Error<B>) -> String {
		error.to_string()
	}
}

fn babe_err<B: BlockT>(error: Error<B>) -> Error<B> {
	debug!(target: "babe", "{}", error);
	error
}

/// Intermediate value passed to block importer.
pub struct BabeIntermediate<B: BlockT> {
	/// The epoch descriptor.
	pub epoch_descriptor: ViableEpochDescriptor<B::Hash, NumberFor<B>, Epoch>,
}

/// Intermediate key for Babe engine.
pub static INTERMEDIATE_KEY: &[u8] = b"babe1";

/// A slot duration. Create with `get_or_compute`.
// FIXME: Once Rust has higher-kinded types, the duplication between this
// and `super::babe::Config` can be eliminated.
// https://github.com/paritytech/substrate/issues/2434
#[derive(Clone)]
pub struct Config(sc_consensus_slots::SlotDuration<BabeGenesisConfiguration>);

impl Config {
	/// Either fetch the slot duration from disk or compute it from the genesis
	/// state.
	pub fn get_or_compute<B: BlockT, C>(client: &C) -> ClientResult<Self> where
		C: AuxStore + ProvideRuntimeApi<B>, C::Api: BabeApi<B>,
	{
		trace!(target: "babe", "Getting slot duration");
		match sc_consensus_slots::SlotDuration::get_or_compute(client, |a, b| {
			let has_api_v1 = a.has_api_with::<dyn BabeApi<B>, _>(
				&b, |v| v == 1,
			)?;
			let has_api_v2 = a.has_api_with::<dyn BabeApi<B>, _>(
				&b, |v| v == 2,
			)?;

			if has_api_v1 {
				#[allow(deprecated)] {
					Ok(a.configuration_before_version_2(b)?.into())
				}
			} else if has_api_v2 {
				a.configuration(b).map_err(Into::into)
			} else {
				Err(sp_blockchain::Error::VersionInvalid(
					"Unsupported or invalid BabeApi version".to_string()
				))
			}
		}).map(Self) {
			Ok(s) => Ok(s),
			Err(s) => {
				warn!(target: "babe", "Failed to get slot duration");
				Err(s)
			}
		}
	}

	/// Get the inner slot duration
	pub fn slot_duration(&self) -> Duration {
		self.0.slot_duration()
	}
}

impl std::ops::Deref for Config {
	type Target = BabeGenesisConfiguration;

	fn deref(&self) -> &BabeGenesisConfiguration {
		&*self.0
	}
}

/// Parameters for BABE.
pub struct BabeParams<B: BlockT, C, E, I, SO, SC, CAW, BS, IDP> {
	/// The keystore that manages the keys of the node.
	pub keystore: SyncCryptoStorePtr,

	/// The client to use
	pub client: Arc<C>,

	/// The SelectChain Strategy
	pub select_chain: SC,

	/// The environment we are producing blocks for.
	pub env: E,

	/// The underlying block-import object to supply our produced blocks to.
	/// This must be a `BabeBlockImport` or a wrapper of it, otherwise
	/// critical consensus logic will be omitted.
	pub block_import: I,

	/// A sync oracle
	pub sync_oracle: SO,

	/// Providers for inherent data.
	pub inherent_data_providers: IDP,

	/// Force authoring of blocks even if we are offline
	pub force_authoring: bool,

	/// Strategy and parameters for backing off block production.
	pub backoff_authoring_blocks: Option<BS>,

	/// The source of timestamps for relative slots
	pub babe_link: BabeLink<B>,

	/// Checks if the current native implementation can author with a runtime at a given block.
	pub can_author_with: CAW,

	/// The proportion of the slot dedicated to proposing.
	///
	/// The block proposing will be limited to this proportion of the slot from the starting of the
	/// slot. However, the proposing can still take longer when there is some lenience factor applied,
	/// because there were no blocks produced for some slots.
	pub block_proposal_slot_portion: SlotProportion,

	/// Handle use to report telemetries.
	pub telemetry: Option<TelemetryHandle>,
}

/// Start the babe worker.
pub fn start_babe<B, C, SC, E, I, SO, CAW, BS, Error, IDP>(BabeParams {
	keystore,
	client,
	select_chain,
	env,
	block_import,
	sync_oracle,
	inherent_data_providers,
	force_authoring,
	backoff_authoring_blocks,
	babe_link,
	can_author_with,
	block_proposal_slot_portion,
	telemetry,
}: BabeParams<B, C, E, I, SO, SC, CAW, BS, IDP>) -> Result<
	BabeWorker<B>,
	sp_consensus::Error,
> where
	B: BlockT,
	C: ProvideRuntimeApi<B> + ProvideCache<B> + ProvideUncles<B> + BlockchainEvents<B>
		+ HeaderBackend<B> + HeaderMetadata<B, Error = ClientError>
		+ Send + Sync + 'static,
	C::Api: BabeApi<B>,
	SC: SelectChain<B> + 'static,
	E: Environment<B, Error = Error> + Send + Sync + 'static,
	E::Proposer: Proposer<B, Error = Error, Transaction = sp_api::TransactionFor<C, B>>,
	I: BlockImport<B, Error = ConsensusError, Transaction = sp_api::TransactionFor<C, B>> + Send
		+ Sync + 'static,
	Error: std::error::Error + Send + From<ConsensusError> + From<I::Error> + 'static,
	SO: SyncOracle + Send + Sync + Clone + 'static,
	CAW: CanAuthorWith<B> + Send + Sync + 'static,
	BS: BackoffAuthoringBlocksStrategy<NumberFor<B>> + Send + 'static,
	IDP: CreateInherentDataProviders<B, ()> + Send + Sync + 'static,
	IDP::InherentDataProviders: InherentDataProviderExt + Send,
{
	const HANDLE_BUFFER_SIZE: usize = 1024;

	let config = babe_link.config;
	let slot_notification_sinks = Arc::new(Mutex::new(Vec::new()));

	let worker = BabeSlotWorker {
		client: client.clone(),
		block_import: Arc::new(Mutex::new(block_import)),
		env,
		sync_oracle: sync_oracle.clone(),
		force_authoring,
		backoff_authoring_blocks,
		keystore,
		epoch_changes: babe_link.epoch_changes.clone(),
		slot_notification_sinks: slot_notification_sinks.clone(),
		config: config.clone(),
		block_proposal_slot_portion,
		telemetry,
	};

	info!(target: "babe", "👶 Starting BABE Authorship worker");
	let inner = sc_consensus_slots::start_slot_worker(
		config.0.clone(),
		select_chain,
		worker,
		sync_oracle,
		inherent_data_providers,
		can_author_with,
	);

	let (worker_tx, worker_rx) = channel(HANDLE_BUFFER_SIZE);

	let answer_requests = answer_requests(worker_rx, config.0, client, babe_link.epoch_changes.clone());
	Ok(BabeWorker {
		inner: Box::pin(future::join(inner, answer_requests).map(|_| ())),
		slot_notification_sinks,
		handle: BabeWorkerHandle(worker_tx),
	})
}

async fn answer_requests<B: BlockT, C>(
	mut request_rx: Receiver<BabeRequest<B>>,
	genesis_config: sc_consensus_slots::SlotDuration<BabeGenesisConfiguration>,
	client: Arc<C>,
	epoch_changes: SharedEpochChanges<B, Epoch>,
)
	where C: ProvideRuntimeApi<B> + ProvideCache<B> + ProvideUncles<B> + BlockchainEvents<B>
	+ HeaderBackend<B> + HeaderMetadata<B, Error = ClientError> + Send + Sync + 'static,
{
	while let Some(request) = request_rx.next().await {
		match request {
			BabeRequest::EpochForChild(parent_hash, parent_number, slot_number, response) => {
				let lookup = || {
					let epoch_changes =	epoch_changes.lock();
					let epoch_descriptor = epoch_changes.epoch_descriptor_for_child_of(
						descendent_query(&*client),
						&parent_hash,
						parent_number,
						slot_number,
					)
						.map_err(|e| Error::<B>::ForkTree(Box::new(e)))?
						.ok_or_else(|| Error::<B>::FetchEpoch(parent_hash))?;

					let viable_epoch = epoch_changes.viable_epoch(
						&epoch_descriptor,
						|slot| Epoch::genesis(&genesis_config, slot)
					).ok_or_else(|| Error::<B>::FetchEpoch(parent_hash))?;

					Ok(sp_consensus_babe::Epoch {
						epoch_index: viable_epoch.as_ref().epoch_index,
						start_slot: viable_epoch.as_ref().start_slot,
						duration: viable_epoch.as_ref().duration,
						authorities: viable_epoch.as_ref().authorities.clone(),
						randomness: viable_epoch.as_ref().randomness,
						config: viable_epoch.as_ref().config.clone(),
					})
				};

				let _ = response.send(lookup());
			}
		}
	}
}

/// Requests to the BABE service.
#[non_exhaustive]
pub enum BabeRequest<B: BlockT> {
	/// Request the epoch that a child of the given block, with the given slot number would have.
	///
	/// The parent block is identified by its hash and number.
	EpochForChild(
		B::Hash,
		NumberFor<B>,
		Slot,
		oneshot::Sender<Result<sp_consensus_babe::Epoch, Error<B>>>,
	),
}

/// A handle to the BABE worker for issuing requests.
#[derive(Clone)]
pub struct BabeWorkerHandle<B: BlockT>(Sender<BabeRequest<B>>);

impl<B: BlockT> BabeWorkerHandle<B> {
	/// Send a request to the BABE service.
	pub async fn send(&mut self, request: BabeRequest<B>) {
		// Failure to send means that the service is down.
		// This will manifest as the receiver of the request being dropped.
		let _ = self.0.send(request).await;
	}
}

/// Worker for Babe which implements `Future<Output=()>`. This must be polled.
#[must_use]
pub struct BabeWorker<B: BlockT> {
	inner: Pin<Box<dyn futures::Future<Output=()> + Send + 'static>>,
	slot_notification_sinks: SlotNotificationSinks<B>,
	handle: BabeWorkerHandle<B>,
}

impl<B: BlockT> BabeWorker<B> {
	/// Return an event stream of notifications for when new slot happens, and the corresponding
	/// epoch descriptor.
	pub fn slot_notification_stream(
		&self
	) -> Receiver<(Slot, ViableEpochDescriptor<B::Hash, NumberFor<B>, Epoch>)> {
		const CHANNEL_BUFFER_SIZE: usize = 1024;

		let (sink, stream) = channel(CHANNEL_BUFFER_SIZE);
		self.slot_notification_sinks.lock().push(sink);
		stream
	}

	/// Get a handle to the worker.
	pub fn handle(&self) -> BabeWorkerHandle<B> {
		self.handle.clone()
	}
}

impl<B: BlockT> futures::Future for BabeWorker<B> {
	type Output = ();

	fn poll(
		mut self: Pin<&mut Self>,
		cx: &mut futures::task::Context
	) -> futures::task::Poll<Self::Output> {
		self.inner.as_mut().poll(cx)
	}
}

/// Slot notification sinks.
type SlotNotificationSinks<B> = Arc<
	Mutex<Vec<Sender<(Slot, ViableEpochDescriptor<<B as BlockT>::Hash, NumberFor<B>, Epoch>)>>>
>;

struct BabeSlotWorker<B: BlockT, C, E, I, SO, BS> {
	client: Arc<C>,
	block_import: Arc<Mutex<I>>,
	env: E,
	sync_oracle: SO,
	force_authoring: bool,
	backoff_authoring_blocks: Option<BS>,
	keystore: SyncCryptoStorePtr,
	epoch_changes: SharedEpochChanges<B, Epoch>,
	slot_notification_sinks: SlotNotificationSinks<B>,
	config: Config,
	block_proposal_slot_portion: SlotProportion,
	telemetry: Option<TelemetryHandle>,
}

impl<B, C, E, I, Error, SO, BS> sc_consensus_slots::SimpleSlotWorker<B>
	for BabeSlotWorker<B, C, E, I, SO, BS>
where
	B: BlockT,
	C: ProvideRuntimeApi<B> +
		ProvideCache<B> +
		HeaderBackend<B> +
		HeaderMetadata<B, Error = ClientError>,
	C::Api: BabeApi<B>,
	E: Environment<B, Error = Error>,
	E::Proposer: Proposer<B, Error = Error, Transaction = sp_api::TransactionFor<C, B>>,
	I: BlockImport<B, Transaction = sp_api::TransactionFor<C, B>> + Send + Sync + 'static,
	SO: SyncOracle + Send + Clone,
	BS: BackoffAuthoringBlocksStrategy<NumberFor<B>>,
	Error: std::error::Error + Send + From<ConsensusError> + From<I::Error> + 'static,
{
	type EpochData = ViableEpochDescriptor<B::Hash, NumberFor<B>, Epoch>;
	type Claim = (PreDigest, AuthorityId);
	type SyncOracle = SO;
	type CreateProposer = Pin<Box<
		dyn Future<Output = Result<E::Proposer, sp_consensus::Error>> + Send + 'static
	>>;
	type Proposer = E::Proposer;
	type BlockImport = I;

	fn logging_target(&self) -> &'static str {
		"babe"
	}

	fn block_import(&self) -> Arc<Mutex<Self::BlockImport>> {
		self.block_import.clone()
	}

	fn epoch_data(
		&self,
		parent: &B::Header,
		slot: Slot,
	) -> Result<Self::EpochData, ConsensusError> {
		self.epoch_changes.lock().epoch_descriptor_for_child_of(
			descendent_query(&*self.client),
			&parent.hash(),
			parent.number().clone(),
			slot,
		)
			.map_err(|e| ConsensusError::ChainLookup(format!("{:?}", e)))?
			.ok_or(sp_consensus::Error::InvalidAuthoritiesSet)
	}

	fn authorities_len(&self, epoch_descriptor: &Self::EpochData) -> Option<usize> {
		self.epoch_changes.lock()
			.viable_epoch(&epoch_descriptor, |slot| Epoch::genesis(&self.config, slot))
			.map(|epoch| epoch.as_ref().authorities.len())
	}

	fn claim_slot(
		&self,
		_parent_header: &B::Header,
		slot: Slot,
		epoch_descriptor: &ViableEpochDescriptor<B::Hash, NumberFor<B>, Epoch>,
	) -> Option<Self::Claim> {
		debug!(target: "babe", "Attempting to claim slot {}", slot);
		let s = authorship::claim_slot(
			slot,
			self.epoch_changes.lock().viable_epoch(
				&epoch_descriptor,
				|slot| Epoch::genesis(&self.config, slot)
			)?.as_ref(),
			&self.keystore,
		);

		if s.is_some() {
			debug!(target: "babe", "Claimed slot {}", slot);
		}

		s
	}

	fn notify_slot(
		&self,
		_parent_header: &B::Header,
		slot: Slot,
		epoch_descriptor: &ViableEpochDescriptor<B::Hash, NumberFor<B>, Epoch>,
	) {
		self.slot_notification_sinks.lock()
			.retain_mut(|sink| {
				match sink.try_send((slot, epoch_descriptor.clone())) {
					Ok(()) => true,
					Err(e) => {
						if e.is_full() {
							warn!(target: "babe", "Trying to notify a slot but the channel is full");
							true
						} else {
							false
						}
					},
				}
			});
	}

	fn pre_digest_data(
		&self,
		_slot: Slot,
		claim: &Self::Claim,
	) -> Vec<sp_runtime::DigestItem<B::Hash>> {
		vec![
			<DigestItemFor<B> as CompatibleDigestItem>::babe_pre_digest(claim.0.clone()),
		]
	}

	fn block_import_params(&self) -> Box<dyn Fn(
		B::Header,
		&B::Hash,
		Vec<B::Extrinsic>,
		StorageChanges<I::Transaction, B>,
		Self::Claim,
		Self::EpochData,
	) -> Result<
		sp_consensus::BlockImportParams<B, I::Transaction>,
		sp_consensus::Error> + Send + 'static>
	{
		let keystore = self.keystore.clone();
		Box::new(move |header, header_hash, body, storage_changes, (_, public), epoch_descriptor| {
			// sign the pre-sealed hash of the block and then
			// add it to a digest item.
			let public_type_pair = public.clone().into();
			let public = public.to_raw_vec();
			let signature = SyncCryptoStore::sign_with(
				&*keystore,
				<AuthorityId as AppKey>::ID,
				&public_type_pair,
				header_hash.as_ref()
			)
			.map_err(|e| sp_consensus::Error::CannotSign(
				public.clone(), e.to_string(),
			))?
			.ok_or_else(|| sp_consensus::Error::CannotSign(
				public.clone(), "Could not find key in keystore.".into(),
			))?;
			let signature: AuthoritySignature = signature.clone().try_into()
				.map_err(|_| sp_consensus::Error::InvalidSignature(
					signature, public
				))?;
			let digest_item = <DigestItemFor<B> as CompatibleDigestItem>::babe_seal(signature.into());

			let mut import_block = BlockImportParams::new(BlockOrigin::Own, header);
			import_block.post_digests.push(digest_item);
			import_block.body = Some(body);
			import_block.storage_changes = Some(storage_changes);
			import_block.intermediates.insert(
				Cow::from(INTERMEDIATE_KEY),
				Box::new(BabeIntermediate::<B> { epoch_descriptor }) as Box<dyn Any>,
			);

			Ok(import_block)
		})
	}

	fn force_authoring(&self) -> bool {
		self.force_authoring
	}

	fn should_backoff(&self, slot: Slot, chain_head: &B::Header) -> bool {
		if let Some(ref strategy) = self.backoff_authoring_blocks {
			if let Ok(chain_head_slot) = find_pre_digest::<B>(chain_head)
				.map(|digest| digest.slot())
			{
				return strategy.should_backoff(
					*chain_head.number(),
					chain_head_slot,
					self.client.info().finalized_number,
					slot,
					self.logging_target(),
				);
			}
		}
		false
	}

	fn sync_oracle(&mut self) -> &mut Self::SyncOracle {
		&mut self.sync_oracle
	}

	fn proposer(&mut self, block: &B::Header) -> Self::CreateProposer {
		Box::pin(self.env.init(block).map_err(|e| {
			sp_consensus::Error::ClientImport(format!("{:?}", e))
		}))
	}

	fn telemetry(&self) -> Option<TelemetryHandle> {
		self.telemetry.clone()
	}

	fn proposing_remaining_duration(
		&self,
		slot_info: &SlotInfo<B>,
	) -> std::time::Duration {
		let max_proposing = slot_info.duration.mul_f32(self.block_proposal_slot_portion.get());

		let slot_remaining = slot_info.ends_at
			.checked_duration_since(std::time::Instant::now())
			.unwrap_or_default();

		let slot_remaining = std::cmp::min(slot_remaining, max_proposing);

		// If parent is genesis block, we don't require any lenience factor.
		if slot_info.chain_head.number().is_zero() {
			return slot_remaining
		}

		let parent_slot = match find_pre_digest::<B>(&slot_info.chain_head) {
			Err(_) => return slot_remaining,
			Ok(d) => d.slot(),
		};

		if let Some(slot_lenience) =
			sc_consensus_slots::slot_lenience_exponential(parent_slot, slot_info)
		{
			debug!(
				target: "babe",
				"No block for {} slots. Applying exponential lenience of {}s",
				slot_info.slot.saturating_sub(parent_slot + 1),
				slot_lenience.as_secs(),
			);

			slot_remaining + slot_lenience
		} else {
			slot_remaining
		}
	}
}

/// Extract the BABE pre digest from the given header. Pre-runtime digests are
/// mandatory, the function will return `Err` if none is found.
pub fn find_pre_digest<B: BlockT>(header: &B::Header) -> Result<PreDigest, Error<B>> {
	// genesis block doesn't contain a pre digest so let's generate a
	// dummy one to not break any invariants in the rest of the code
	if header.number().is_zero() {
		return Ok(PreDigest::SecondaryPlain(SecondaryPlainPreDigest {
			slot: 0.into(),
			authority_index: 0,
		}));
	}

	let mut pre_digest: Option<_> = None;
	for log in header.digest().logs() {
		trace!(target: "babe", "Checking log {:?}, looking for pre runtime digest", log);
		match (log.as_babe_pre_digest(), pre_digest.is_some()) {
			(Some(_), true) => return Err(babe_err(Error::MultiplePreRuntimeDigests)),
			(None, _) => trace!(target: "babe", "Ignoring digest not meant for us"),
			(s, false) => pre_digest = s,
		}
	}
	pre_digest.ok_or_else(|| babe_err(Error::NoPreRuntimeDigest))
}

/// Extract the BABE epoch change digest from the given header, if it exists.
fn find_next_epoch_digest<B: BlockT>(header: &B::Header)
	-> Result<Option<NextEpochDescriptor>, Error<B>>
	where DigestItemFor<B>: CompatibleDigestItem,
{
	let mut epoch_digest: Option<_> = None;
	for log in header.digest().logs() {
		trace!(target: "babe", "Checking log {:?}, looking for epoch change digest.", log);
		let log = log.try_to::<ConsensusLog>(OpaqueDigestItemId::Consensus(&BABE_ENGINE_ID));
		match (log, epoch_digest.is_some()) {
			(Some(ConsensusLog::NextEpochData(_)), true) => return Err(babe_err(Error::MultipleEpochChangeDigests)),
			(Some(ConsensusLog::NextEpochData(epoch)), false) => epoch_digest = Some(epoch),
			_ => trace!(target: "babe", "Ignoring digest not meant for us"),
		}
	}

	Ok(epoch_digest)
}

/// Extract the BABE config change digest from the given header, if it exists.
fn find_next_config_digest<B: BlockT>(header: &B::Header)
	-> Result<Option<NextConfigDescriptor>, Error<B>>
	where DigestItemFor<B>: CompatibleDigestItem,
{
	let mut config_digest: Option<_> = None;
	for log in header.digest().logs() {
		trace!(target: "babe", "Checking log {:?}, looking for epoch change digest.", log);
		let log = log.try_to::<ConsensusLog>(OpaqueDigestItemId::Consensus(&BABE_ENGINE_ID));
		match (log, config_digest.is_some()) {
			(Some(ConsensusLog::NextConfigData(_)), true) => return Err(babe_err(Error::MultipleConfigChangeDigests)),
			(Some(ConsensusLog::NextConfigData(config)), false) => config_digest = Some(config),
			_ => trace!(target: "babe", "Ignoring digest not meant for us"),
		}
	}

	Ok(config_digest)
}

<<<<<<< HEAD
=======
#[derive(Default, Clone)]
struct TimeSource(Arc<Mutex<(Option<Duration>, Vec<(Instant, u64)>)>>);

impl SlotCompatible for TimeSource {
	fn extract_timestamp_and_slot(
		&self,
		data: &InherentData,
	) -> Result<(sp_timestamp::Timestamp, Slot, std::time::Duration), sp_consensus::Error> {
		trace!(target: "babe", "extract timestamp");
		data.timestamp_inherent_data()
			.and_then(|t| data.babe_inherent_data().map(|a| (t, a)))
			.map_err(Into::into)
			.map_err(sp_consensus::Error::InherentData)
			.map(|(x, y)| (x, y, self.0.lock().0.take().unwrap_or_default()))
	}
}

>>>>>>> cb166669
/// State that must be shared between the import queue and the authoring logic.
#[derive(Clone)]
pub struct BabeLink<Block: BlockT> {
	epoch_changes: SharedEpochChanges<Block, Epoch>,
	config: Config,
}

impl<Block: BlockT> BabeLink<Block> {
	/// Get the epoch changes of this link.
	pub fn epoch_changes(&self) -> &SharedEpochChanges<Block, Epoch> {
		&self.epoch_changes
	}

	/// Get the config of this link.
	pub fn config(&self) -> &Config {
		&self.config
	}
}

/// A verifier for Babe blocks.
pub struct BabeVerifier<Block: BlockT, Client, SelectChain, CAW, CIDP> {
	client: Arc<Client>,
	select_chain: SelectChain,
	inherent_data_providers: CIDP,
	config: Config,
	epoch_changes: SharedEpochChanges<Block, Epoch>,
	can_author_with: CAW,
	telemetry: Option<TelemetryHandle>,
}

impl<Block, Client, SelectChain, CAW, CIDP> BabeVerifier<Block, Client, SelectChain, CAW, CIDP>
where
	Block: BlockT,
	Client: AuxStore + HeaderBackend<Block> + HeaderMetadata<Block> + ProvideRuntimeApi<Block>,
	Client::Api: BlockBuilderApi<Block> + BabeApi<Block>,
	SelectChain: sp_consensus::SelectChain<Block>,
	CAW: CanAuthorWith<Block>,
	CIDP: CreateInherentDataProviders<Block, ()>,
{
	async fn check_inherents(
		&self,
		block: Block,
		block_id: BlockId<Block>,
		inherent_data: InherentData,
		inherent_data_providers: CIDP::InherentDataProviders,
	) -> Result<(), Error<Block>> {
		if let Err(e) = self.can_author_with.can_author_with(&block_id) {
			debug!(
				target: "babe",
				"Skipping `check_inherents` as authoring version is not compatible: {}",
				e,
			);

			return Ok(())
		}

		let inherent_res = self.client.runtime_api().check_inherents(
			&block_id,
			block,
			inherent_data,
		).map_err(Error::RuntimeApi)?;

		if !inherent_res.ok() {
			for (i, e) in inherent_res.into_errors() {
				match inherent_data_providers.try_handle_error(&i, &e) {
					Some(err) => err.await.map_err(|e| Error::CheckInherents(e))?,
					None => return Err(Error::CheckInherentsUnhandled(i)),
				}
			}
		}

		Ok(())
	}

	fn check_and_report_equivocation(
		&self,
		slot_now: Slot,
		slot: Slot,
		header: &Block::Header,
		author: &AuthorityId,
		origin: &BlockOrigin,
	) -> Result<(), Error<Block>> {
		// don't report any equivocations during initial sync
		// as they are most likely stale.
		if *origin == BlockOrigin::NetworkInitialSync {
			return Ok(());
		}

		// check if authorship of this header is an equivocation and return a proof if so.
		let equivocation_proof =
			match check_equivocation(&*self.client, slot_now, slot, header, author)
				.map_err(Error::Client)?
			{
				Some(proof) => proof,
				None => return Ok(()),
			};

		info!(
			"Slot author {:?} is equivocating at slot {} with headers {:?} and {:?}",
			author,
			slot,
			equivocation_proof.first_header.hash(),
			equivocation_proof.second_header.hash(),
		);

		// get the best block on which we will build and send the equivocation report.
		let best_id = self
			.select_chain
			.best_chain()
			.map(|h| BlockId::Hash(h.hash()))
			.map_err(|e| Error::Client(e.into()))?;

		// generate a key ownership proof. we start by trying to generate the
		// key owernship proof at the parent of the equivocating header, this
		// will make sure that proof generation is successful since it happens
		// during the on-going session (i.e. session keys are available in the
		// state to be able to generate the proof). this might fail if the
		// equivocation happens on the first block of the session, in which case
		// its parent would be on the previous session. if generation on the
		// parent header fails we try with best block as well.
		let generate_key_owner_proof = |block_id: &BlockId<Block>| {
			self.client
				.runtime_api()
				.generate_key_ownership_proof(block_id, slot, equivocation_proof.offender.clone())
				.map_err(Error::RuntimeApi)
		};

		let parent_id = BlockId::Hash(*header.parent_hash());
		let key_owner_proof = match generate_key_owner_proof(&parent_id)? {
			Some(proof) => proof,
			None => match generate_key_owner_proof(&best_id)? {
				Some(proof) => proof,
				None => {
					debug!(target: "babe", "Equivocation offender is not part of the authority set.");
					return Ok(());
				}
			},
		};

		// submit equivocation report at best block.
		self.client
			.runtime_api()
			.submit_report_equivocation_unsigned_extrinsic(
				&best_id,
				equivocation_proof,
				key_owner_proof,
			)
			.map_err(Error::RuntimeApi)?;

		info!(target: "babe", "Submitted equivocation report for author {:?}", author);

		Ok(())
	}
}

#[async_trait::async_trait]
impl<Block, Client, SelectChain, CAW, CIDP> Verifier<Block>
	for BabeVerifier<Block, Client, SelectChain, CAW, CIDP>
where
	Block: BlockT,
	Client: HeaderMetadata<Block, Error = sp_blockchain::Error> + HeaderBackend<Block> + ProvideRuntimeApi<Block>
		+ Send + Sync + AuxStore + ProvideCache<Block>,
	Client::Api: BlockBuilderApi<Block> + BabeApi<Block>,
	SelectChain: sp_consensus::SelectChain<Block>,
	CAW: CanAuthorWith<Block> + Send + Sync,
	CIDP: CreateInherentDataProviders<Block, ()> + Send + Sync,
	CIDP::InherentDataProviders: InherentDataProviderExt + Send + Sync,
{
	async fn verify(
		&mut self,
		origin: BlockOrigin,
		header: Block::Header,
		justification: Option<Justification>,
		mut body: Option<Vec<Block::Extrinsic>>,
	) -> Result<(BlockImportParams<Block, ()>, Option<Vec<(CacheKeyId, Vec<u8>)>>), String> {
		trace!(
			target: "babe",
			"Verifying origin: {:?} header: {:?} justification: {:?} body: {:?}",
			origin,
			header,
			justification,
			body,
		);

		let hash = header.hash();
		let parent_hash = *header.parent_hash();

		debug!(target: "babe", "We have {:?} logs in this header", header.digest().logs().len());

		let inherent_data_providers = self
			.inherent_data_providers
			.create_inherent_data_providers(parent_hash, ())
			.await
			.map_err(|e| Error::<Block>::Client(sp_consensus::Error::from(e).into()))?;

		let slot_now = inherent_data_providers.slot();

		let parent_header_metadata = self.client.header_metadata(parent_hash)
			.map_err(Error::<Block>::FetchParentHeader)?;

		let pre_digest = find_pre_digest::<Block>(&header)?;
		let (check_header, epoch_descriptor) = {
			let epoch_changes = self.epoch_changes.lock();
			let epoch_descriptor = epoch_changes.epoch_descriptor_for_child_of(
				descendent_query(&*self.client),
				&parent_hash,
				parent_header_metadata.number,
				pre_digest.slot(),
			)
												.map_err(|e| Error::<Block>::ForkTree(Box::new(e)))?
			.ok_or_else(|| Error::<Block>::FetchEpoch(parent_hash))?;
			let viable_epoch = epoch_changes.viable_epoch(
				&epoch_descriptor,
				|slot| Epoch::genesis(&self.config, slot)
			).ok_or_else(|| Error::<Block>::FetchEpoch(parent_hash))?;

			// We add one to the current slot to allow for some small drift.
			// FIXME #1019 in the future, alter this queue to allow deferring of headers
			let v_params = verification::VerificationParams {
				header: header.clone(),
				pre_digest: Some(pre_digest),
				slot_now: slot_now + 1,
				epoch: viable_epoch.as_ref(),
			};

			(verification::check_header::<Block>(v_params)?, epoch_descriptor)
		};

		match check_header {
			CheckedHeader::Checked(pre_header, verified_info) => {
				let babe_pre_digest = verified_info.pre_digest.as_babe_pre_digest()
					.expect("check_header always returns a pre-digest digest item; qed");
				let slot = babe_pre_digest.slot();

				// the header is valid but let's check if there was something else already
				// proposed at the same slot by the given author. if there was, we will
				// report the equivocation to the runtime.
				if let Err(err) = self.check_and_report_equivocation(
					slot_now,
					slot,
					&header,
					&verified_info.author,
					&origin,
				) {
					warn!(target: "babe", "Error checking/reporting BABE equivocation: {:?}", err);
				}

				// if the body is passed through, we need to use the runtime
				// to check that the internally-set timestamp in the inherents
				// actually matches the slot set in the seal.
				if let Some(inner_body) = body.take() {
					let mut inherent_data = inherent_data_providers.create_inherent_data()
						.map_err(Error::<Block>::Runtime)?;
					inherent_data.babe_replace_inherent_data(slot);
					let block = Block::new(pre_header.clone(), inner_body);

					self.check_inherents(
						block.clone(),
						BlockId::Hash(parent_hash),
						inherent_data,
						inherent_data_providers,
					).await?;

					let (_, inner_body) = block.deconstruct();
					body = Some(inner_body);
				}

				trace!(target: "babe", "Checked {:?}; importing.", pre_header);
				telemetry!(
					self.telemetry;
					CONSENSUS_TRACE;
					"babe.checked_and_importing";
					"pre_header" => ?pre_header);

				let mut import_block = BlockImportParams::new(origin, pre_header);
				import_block.post_digests.push(verified_info.seal);
				import_block.body = body;
				import_block.justification = justification;
				import_block.intermediates.insert(
					Cow::from(INTERMEDIATE_KEY),
					Box::new(BabeIntermediate::<Block> { epoch_descriptor }) as Box<dyn Any>,
				);
				import_block.post_hash = Some(hash);

				Ok((import_block, Default::default()))
			}
			CheckedHeader::Deferred(a, b) => {
				debug!(target: "babe", "Checking {:?} failed; {:?}, {:?}.", hash, a, b);
				telemetry!(
					self.telemetry;
					CONSENSUS_DEBUG;
					"babe.header_too_far_in_future";
					"hash" => ?hash, "a" => ?a, "b" => ?b
				);
				Err(Error::<Block>::TooFarInFuture(hash).into())
			}
		}
	}
}

<<<<<<< HEAD
pub fn create_inherent_data_provider<B, C>(
	timestamp: Duration,
	slot_duration: u64,
) -> sp_consensus_babe::inherents::InherentDataProvider {
	let timestamp: u64 = timestamp.as_millis().saturated_into();

	sp_consensus_babe::inherents::InherentDataProvider::new((timestamp / slot_duration).into())
=======
/// Register the babe inherent data provider, if not registered already.
pub fn register_babe_inherent_data_provider(
	inherent_data_providers: &InherentDataProviders,
	slot_duration: Duration,
) -> Result<(), sp_consensus::Error> {
	debug!(target: "babe", "Registering");
	if !inherent_data_providers.has_provider(&sp_consensus_babe::inherents::INHERENT_IDENTIFIER) {
		inherent_data_providers
			.register_provider(sp_consensus_babe::inherents::InherentDataProvider::new(slot_duration))
			.map_err(Into::into)
			.map_err(sp_consensus::Error::InherentData)
	} else {
		Ok(())
	}
>>>>>>> cb166669
}

/// A block-import handler for BABE.
///
/// This scans each imported block for epoch change signals. The signals are
/// tracked in a tree (of all forks), and the import logic validates all epoch
/// change transitions, i.e. whether a given epoch change is expected or whether
/// it is missing.
///
/// The epoch change tree should be pruned as blocks are finalized.
pub struct BabeBlockImport<Block: BlockT, Client, I> {
	inner: I,
	client: Arc<Client>,
	epoch_changes: SharedEpochChanges<Block, Epoch>,
	config: Config,
}

impl<Block: BlockT, I: Clone, Client> Clone for BabeBlockImport<Block, Client, I> {
	fn clone(&self) -> Self {
		BabeBlockImport {
			inner: self.inner.clone(),
			client: self.client.clone(),
			epoch_changes: self.epoch_changes.clone(),
			config: self.config.clone(),
		}
	}
}

impl<Block: BlockT, Client, I> BabeBlockImport<Block, Client, I> {
	fn new(
		client: Arc<Client>,
		epoch_changes: SharedEpochChanges<Block, Epoch>,
		block_import: I,
		config: Config,
	) -> Self {
		BabeBlockImport {
			client,
			inner: block_import,
			epoch_changes,
			config,
		}
	}
}

impl<Block, Client, Inner> BlockImport<Block> for BabeBlockImport<Block, Client, Inner> where
	Block: BlockT,
	Inner: BlockImport<Block, Transaction = sp_api::TransactionFor<Client, Block>> + Send + Sync,
	Inner::Error: Into<ConsensusError>,
	Client: HeaderBackend<Block> + HeaderMetadata<Block, Error = sp_blockchain::Error>
		+ AuxStore + ProvideRuntimeApi<Block> + ProvideCache<Block> + Send + Sync,
	Client::Api: BabeApi<Block> + ApiExt<Block>,
{
	type Error = ConsensusError;
	type Transaction = sp_api::TransactionFor<Client, Block>;

	fn import_block(
		&mut self,
		mut block: BlockImportParams<Block, Self::Transaction>,
		new_cache: HashMap<CacheKeyId, Vec<u8>>,
	) -> Result<ImportResult, Self::Error> {
		let hash = block.post_hash();
		let number = *block.header.number();

		// early exit if block already in chain, otherwise the check for
		// epoch changes will error when trying to re-import an epoch change
		match self.client.status(BlockId::Hash(hash)) {
			Ok(sp_blockchain::BlockStatus::InChain) => return Ok(ImportResult::AlreadyInChain),
			Ok(sp_blockchain::BlockStatus::Unknown) => {},
			Err(e) => return Err(ConsensusError::ClientImport(e.to_string())),
		}

		let pre_digest = find_pre_digest::<Block>(&block.header)
			.expect("valid babe headers must contain a predigest; \
					 header has been already verified; qed");
		let slot = pre_digest.slot();

		let parent_hash = *block.header.parent_hash();
		let parent_header = self.client.header(BlockId::Hash(parent_hash))
			.map_err(|e| ConsensusError::ChainLookup(e.to_string()))?
			.ok_or_else(|| ConsensusError::ChainLookup(babe_err(
				Error::<Block>::ParentUnavailable(parent_hash, hash)
			).into()))?;

		let parent_slot = find_pre_digest::<Block>(&parent_header)
			.map(|d| d.slot())
			.expect("parent is non-genesis; valid BABE headers contain a pre-digest; \
					header has already been verified; qed");

		// make sure that slot number is strictly increasing
		if slot <= parent_slot {
			return Err(
				ConsensusError::ClientImport(babe_err(
					Error::<Block>::SlotMustIncrease(parent_slot, slot)
				).into())
			);
		}

		let mut epoch_changes = self.epoch_changes.lock();

		// check if there's any epoch change expected to happen at this slot.
		// `epoch` is the epoch to verify the block under, and `first_in_epoch` is true
		// if this is the first block in its chain for that epoch.
		//
		// also provides the total weight of the chain, including the imported block.
		let (epoch_descriptor, first_in_epoch, parent_weight) = {
			let parent_weight = if *parent_header.number() == Zero::zero() {
				0
			} else {
				aux_schema::load_block_weight(&*self.client, parent_hash)
					.map_err(|e| ConsensusError::ClientImport(e.to_string()))?
					.ok_or_else(|| ConsensusError::ClientImport(
						babe_err(Error::<Block>::ParentBlockNoAssociatedWeight(hash)).into()
					))?
			};

			let intermediate = block.take_intermediate::<BabeIntermediate<Block>>(
				INTERMEDIATE_KEY
			)?;

			let epoch_descriptor = intermediate.epoch_descriptor;
			let first_in_epoch = parent_slot < epoch_descriptor.start_slot();
			(epoch_descriptor, first_in_epoch, parent_weight)
		};

		let total_weight = parent_weight + pre_digest.added_weight();

		// search for this all the time so we can reject unexpected announcements.
		let next_epoch_digest = find_next_epoch_digest::<Block>(&block.header)
			.map_err(|e| ConsensusError::ClientImport(e.to_string()))?;
		let next_config_digest = find_next_config_digest::<Block>(&block.header)
			.map_err(|e| ConsensusError::ClientImport(e.to_string()))?;

		match (first_in_epoch, next_epoch_digest.is_some(), next_config_digest.is_some()) {
			(true, true, _) => {},
			(false, false, false) => {},
			(false, false, true) => {
				return Err(
					ConsensusError::ClientImport(
						babe_err(Error::<Block>::UnexpectedConfigChange).into(),
					)
				)
			},
			(true, false, _) => {
				return Err(
					ConsensusError::ClientImport(
						babe_err(Error::<Block>::ExpectedEpochChange(hash, slot)).into(),
					)
				)
			},
			(false, true, _) => {
				return Err(
					ConsensusError::ClientImport(
						babe_err(Error::<Block>::UnexpectedEpochChange).into(),
					)
				)
			},
		}

		// if there's a pending epoch we'll save the previous epoch changes here
		// this way we can revert it if there's any error
		let mut old_epoch_changes = None;

		let info = self.client.info();

		if let Some(next_epoch_descriptor) = next_epoch_digest {
			old_epoch_changes = Some(epoch_changes.clone());

			let viable_epoch = epoch_changes.viable_epoch(
				&epoch_descriptor,
				|slot| Epoch::genesis(&self.config, slot)
			).ok_or_else(|| {
				ConsensusError::ClientImport(Error::<Block>::FetchEpoch(parent_hash).into())
			})?;

			let epoch_config = next_config_digest.map(Into::into).unwrap_or_else(
				|| viable_epoch.as_ref().config.clone()
			);

			// restrict info logging during initial sync to avoid spam
			let log_level = if block.origin == BlockOrigin::NetworkInitialSync {
				log::Level::Debug
			} else {
				log::Level::Info
			};

			log!(target: "babe",
				log_level,
				"👶 New epoch {} launching at block {} (block slot {} >= start slot {}).",
				viable_epoch.as_ref().epoch_index,
				hash,
				slot,
				viable_epoch.as_ref().start_slot,
			);

			let next_epoch = viable_epoch.increment((next_epoch_descriptor, epoch_config));

			log!(target: "babe",
				log_level,
				"👶 Next epoch starts at slot {}",
				next_epoch.as_ref().start_slot,
			);

			// prune the tree of epochs not part of the finalized chain or
			// that are not live anymore, and then track the given epoch change
			// in the tree.
			// NOTE: it is important that these operations are done in this
			// order, otherwise if pruning after import the `is_descendent_of`
			// used by pruning may not know about the block that is being
			// imported.
			let prune_and_import = || {
				prune_finalized(
					self.client.clone(),
					&mut epoch_changes,
				)?;

				epoch_changes.import(
					descendent_query(&*self.client),
					hash,
					number,
					*block.header.parent_hash(),
					next_epoch,
				).map_err(|e| ConsensusError::ClientImport(format!("{:?}", e)))?;

				Ok(())
			};

			if let Err(e) = prune_and_import() {
				debug!(target: "babe", "Failed to launch next epoch: {:?}", e);
				*epoch_changes = old_epoch_changes.expect("set `Some` above and not taken; qed");
				return Err(e);
			}

			crate::aux_schema::write_epoch_changes::<Block, _, _>(
				&*epoch_changes,
				|insert| block.auxiliary.extend(
					insert.iter().map(|(k, v)| (k.to_vec(), Some(v.to_vec())))
				)
			);
		}

		aux_schema::write_block_weight(
			hash,
			total_weight,
			|values| block.auxiliary.extend(
				values.iter().map(|(k, v)| (k.to_vec(), Some(v.to_vec())))
			),
		);

		// The fork choice rule is that we pick the heaviest chain (i.e.
		// more primary blocks), if there's a tie we go with the longest
		// chain.
		block.fork_choice = {
			let (last_best, last_best_number) = (info.best_hash, info.best_number);

			let last_best_weight = if &last_best == block.header.parent_hash() {
				// the parent=genesis case is already covered for loading parent weight,
				// so we don't need to cover again here.
				parent_weight
			} else {
				aux_schema::load_block_weight(&*self.client, last_best)
					.map_err(|e| ConsensusError::ChainLookup(format!("{:?}", e)))?
					.ok_or_else(
						|| ConsensusError::ChainLookup("No block weight for parent header.".to_string())
					)?
			};

			Some(ForkChoiceStrategy::Custom(if total_weight > last_best_weight {
				true
			} else if total_weight == last_best_weight {
				number > last_best_number
			} else {
				false
			}))
		};

		let import_result = self.inner.import_block(block, new_cache);

		// revert to the original epoch changes in case there's an error
		// importing the block
		if import_result.is_err() {
			if let Some(old_epoch_changes) = old_epoch_changes {
				*epoch_changes = old_epoch_changes;
			}
		}

		import_result.map_err(Into::into)
	}

	fn check_block(
		&mut self,
		block: BlockCheckParams<Block>,
	) -> Result<ImportResult, Self::Error> {
		self.inner.check_block(block).map_err(Into::into)
	}
}

/// Gets the best finalized block and its slot, and prunes the given epoch tree.
fn prune_finalized<Block, Client>(
	client: Arc<Client>,
	epoch_changes: &mut EpochChangesFor<Block, Epoch>,
) -> Result<(), ConsensusError> where
	Block: BlockT,
	Client: HeaderBackend<Block> + HeaderMetadata<Block, Error = sp_blockchain::Error>,
{
	let info = client.info();

	let finalized_slot = {
		let finalized_header = client.header(BlockId::Hash(info.finalized_hash))
			.map_err(|e| ConsensusError::ClientImport(format!("{:?}", e)))?
			.expect("best finalized hash was given by client; \
				 finalized headers must exist in db; qed");

		find_pre_digest::<Block>(&finalized_header)
			.expect("finalized header must be valid; \
					 valid blocks have a pre-digest; qed")
			.slot()
	};

	epoch_changes.prune_finalized(
		descendent_query(&*client),
		&info.finalized_hash,
		info.finalized_number,
		finalized_slot,
	).map_err(|e| ConsensusError::ClientImport(format!("{:?}", e)))?;

	Ok(())
}

/// Produce a BABE block-import object to be used later on in the construction of
/// an import-queue.
///
/// Also returns a link object used to correctly instantiate the import queue
/// and background worker.
pub fn block_import<Client, Block: BlockT, I>(
	config: Config,
	wrapped_block_import: I,
	client: Arc<Client>,
) -> ClientResult<(BabeBlockImport<Block, Client, I>, BabeLink<Block>)>
where
	Client: AuxStore + HeaderBackend<Block> + HeaderMetadata<Block, Error = sp_blockchain::Error>,
{
	let epoch_changes = aux_schema::load_epoch_changes::<Block, _>(&*client, &config)?;
	let link = BabeLink {
		epoch_changes: epoch_changes.clone(),
		config: config.clone(),
	};

	// NOTE: this isn't entirely necessary, but since we didn't use to prune the
	// epoch tree it is useful as a migration, so that nodes prune long trees on
	// startup rather than waiting until importing the next epoch change block.
	prune_finalized(
		client.clone(),
		&mut epoch_changes.lock(),
	)?;

	let import = BabeBlockImport::new(
		client,
		epoch_changes,
		wrapped_block_import,
		config,
	);

	Ok((import, link))
}

/// Start an import queue for the BABE consensus algorithm.
///
/// This method returns the import queue, some data that needs to be passed to the block authoring
/// logic (`BabeLink`), and a future that must be run to
/// completion and is responsible for listening to finality notifications and
/// pruning the epoch changes tree.
///
/// The block import object provided must be the `BabeBlockImport` or a wrapper
/// of it, otherwise crucial import logic will be omitted.
pub fn import_queue<Block: BlockT, Client, SelectChain, Inner, CAW, CIDP>(
	babe_link: BabeLink<Block>,
	block_import: Inner,
	justification_import: Option<BoxJustificationImport<Block>>,
	client: Arc<Client>,
	select_chain: SelectChain,
	inherent_data_providers: CIDP,
	spawner: &impl sp_core::traits::SpawnEssentialNamed,
	registry: Option<&Registry>,
	can_author_with: CAW,
	telemetry: Option<TelemetryHandle>,
) -> ClientResult<DefaultImportQueue<Block, Client>> where
	Inner: BlockImport<Block, Error = ConsensusError, Transaction = sp_api::TransactionFor<Client, Block>>
		+ Send + Sync + 'static,
	Client: ProvideRuntimeApi<Block> + ProvideCache<Block> + HeaderBackend<Block>
		+ HeaderMetadata<Block, Error = sp_blockchain::Error> + AuxStore
		+ Send + Sync + 'static,
	Client::Api: BlockBuilderApi<Block> + BabeApi<Block> + ApiExt<Block>,
	SelectChain: sp_consensus::SelectChain<Block> + 'static,
	CAW: CanAuthorWith<Block> + Send + Sync + 'static,
	CIDP: CreateInherentDataProviders<Block, ()> + Send + Sync + 'static,
	CIDP::InherentDataProviders: InherentDataProviderExt + Send + Sync,
{
<<<<<<< HEAD
=======
	register_babe_inherent_data_provider(&inherent_data_providers, babe_link.config.slot_duration())?;

>>>>>>> cb166669
	let verifier = BabeVerifier {
		select_chain,
		inherent_data_providers,
		config: babe_link.config,
		epoch_changes: babe_link.epoch_changes,
		can_author_with,
		telemetry,
		client,
	};

	Ok(BasicQueue::new(
		verifier,
		Box::new(block_import),
		justification_import,
		spawner,
		registry,
	))
}

/// BABE test helpers. Utility methods for manually authoring blocks.
#[cfg(feature = "test-helpers")]
pub mod test_helpers {
	use super::*;

	/// Try to claim the given slot and return a `BabePreDigest` if
	/// successful.
	pub fn claim_slot<B, C>(
		slot: Slot,
		parent: &B::Header,
		client: &C,
		keystore: SyncCryptoStorePtr,
		link: &BabeLink<B>,
	) -> Option<PreDigest> where
		B: BlockT,
		C: ProvideRuntimeApi<B> +
			ProvideCache<B> +
			HeaderBackend<B> +
			HeaderMetadata<B, Error = ClientError>,
		C::Api: BabeApi<B>,
	{
		let epoch_changes = link.epoch_changes.lock();
		let epoch = epoch_changes.epoch_data_for_child_of(
			descendent_query(client),
			&parent.hash(),
			parent.number().clone(),
			slot,
			|slot| Epoch::genesis(&link.config, slot),
		).unwrap().unwrap();

		authorship::claim_slot(
			slot,
			&epoch,
			&keystore,
		).map(|(digest, _)| digest)
	}
}<|MERGE_RESOLUTION|>--- conflicted
+++ resolved
@@ -85,7 +85,7 @@
 use sp_keystore::{SyncCryptoStorePtr, SyncCryptoStore};
 use sp_runtime::{
 	generic::{BlockId, OpaqueDigestItemId}, Justification,
-	traits::{Block as BlockT, Header, DigestItemFor, Zero, SaturatedConversion},
+	traits::{Block as BlockT, Header, DigestItemFor, Zero},
 };
 use sp_api::{ProvideRuntimeApi, NumberFor};
 use parking_lot::Mutex;
@@ -907,26 +907,6 @@
 	Ok(config_digest)
 }
 
-<<<<<<< HEAD
-=======
-#[derive(Default, Clone)]
-struct TimeSource(Arc<Mutex<(Option<Duration>, Vec<(Instant, u64)>)>>);
-
-impl SlotCompatible for TimeSource {
-	fn extract_timestamp_and_slot(
-		&self,
-		data: &InherentData,
-	) -> Result<(sp_timestamp::Timestamp, Slot, std::time::Duration), sp_consensus::Error> {
-		trace!(target: "babe", "extract timestamp");
-		data.timestamp_inherent_data()
-			.and_then(|t| data.babe_inherent_data().map(|a| (t, a)))
-			.map_err(Into::into)
-			.map_err(sp_consensus::Error::InherentData)
-			.map(|(x, y)| (x, y, self.0.lock().0.take().unwrap_or_default()))
-	}
-}
-
->>>>>>> cb166669
 /// State that must be shared between the import queue and the authoring logic.
 #[derive(Clone)]
 pub struct BabeLink<Block: BlockT> {
@@ -1225,32 +1205,6 @@
 			}
 		}
 	}
-}
-
-<<<<<<< HEAD
-pub fn create_inherent_data_provider<B, C>(
-	timestamp: Duration,
-	slot_duration: u64,
-) -> sp_consensus_babe::inherents::InherentDataProvider {
-	let timestamp: u64 = timestamp.as_millis().saturated_into();
-
-	sp_consensus_babe::inherents::InherentDataProvider::new((timestamp / slot_duration).into())
-=======
-/// Register the babe inherent data provider, if not registered already.
-pub fn register_babe_inherent_data_provider(
-	inherent_data_providers: &InherentDataProviders,
-	slot_duration: Duration,
-) -> Result<(), sp_consensus::Error> {
-	debug!(target: "babe", "Registering");
-	if !inherent_data_providers.has_provider(&sp_consensus_babe::inherents::INHERENT_IDENTIFIER) {
-		inherent_data_providers
-			.register_provider(sp_consensus_babe::inherents::InherentDataProvider::new(slot_duration))
-			.map_err(Into::into)
-			.map_err(sp_consensus::Error::InherentData)
-	} else {
-		Ok(())
-	}
->>>>>>> cb166669
 }
 
 /// A block-import handler for BABE.
@@ -1648,11 +1602,6 @@
 	CIDP: CreateInherentDataProviders<Block, ()> + Send + Sync + 'static,
 	CIDP::InherentDataProviders: InherentDataProviderExt + Send + Sync,
 {
-<<<<<<< HEAD
-=======
-	register_babe_inherent_data_provider(&inherent_data_providers, babe_link.config.slot_duration())?;
-
->>>>>>> cb166669
 	let verifier = BabeVerifier {
 		select_chain,
 		inherent_data_providers,
